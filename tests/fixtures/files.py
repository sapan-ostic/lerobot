# Copyright 2024 The HuggingFace Inc. team. All rights reserved.
#
# Licensed under the Apache License, Version 2.0 (the "License");
# you may not use this file except in compliance with the License.
# You may obtain a copy of the License at
#
#     http://www.apache.org/licenses/LICENSE-2.0
#
# Unless required by applicable law or agreed to in writing, software
# distributed under the License is distributed on an "AS IS" BASIS,
# WITHOUT WARRANTIES OR CONDITIONS OF ANY KIND, either express or implied.
# See the License for the specific language governing permissions and
# limitations under the License.
import logging
from pathlib import Path

import datasets
import numpy as np
import pandas as pd
import pytest
from datasets import Dataset

from lerobot.datasets.utils import (
    DEFAULT_CHUNK_SIZE,
    DEFAULT_DATA_FILE_SIZE_IN_MB,
    DEFAULT_DATA_PATH,
    get_hf_dataset_size_in_mb,
    update_chunk_file_indices,
    write_episodes,
    write_info,
    write_stats,
    write_tasks,
)


def write_hf_dataset(
    hf_dataset: Dataset,
    local_dir: Path,
    data_file_size_mb: float | None = None,
    chunk_size: int | None = None,
):
    """
    Writes a Hugging Face Dataset to one or more Parquet files in a structured directory format.

    If the dataset size is within `DEFAULT_DATA_FILE_SIZE_IN_MB`, it's saved as a single file.
    Otherwise, the dataset is split into multiple smaller Parquet files, each not exceeding the size limit.
    The file and chunk indices are managed to organize the output files in a hierarchical structure,
    e.g., `data/chunk-000/file-000.parquet`, `data/chunk-000/file-001.parquet`, etc.
    This function ensures that episodes are not split across multiple files.

    Args:
        hf_dataset (Dataset): The Hugging Face Dataset to be written to disk.
        local_dir (Path): The root directory where the dataset files will be stored.
        data_file_size_mb (float, optional): Maximal size for the parquet data file, in MB. Defaults to DEFAULT_DATA_FILE_SIZE_IN_MB.
        chunk_size (int, optional): Maximal number of files within a chunk folder before creating another one. Defaults to DEFAULT_CHUNK_SIZE.
    """
    if data_file_size_mb is None:
        data_file_size_mb = DEFAULT_DATA_FILE_SIZE_IN_MB
    if chunk_size is None:
        chunk_size = DEFAULT_CHUNK_SIZE

    dataset_size_in_mb = get_hf_dataset_size_in_mb(hf_dataset)

    if dataset_size_in_mb <= data_file_size_mb:
        # If the dataset is small enough, write it to a single file.
        path = local_dir / DEFAULT_DATA_PATH.format(chunk_index=0, file_index=0)
        path.parent.mkdir(parents=True, exist_ok=True)
        hf_dataset.to_parquet(path)
        return

    # If the dataset is too large, split it into smaller chunks, keeping episodes whole.
    episode_indices = np.array(hf_dataset["episode_index"])
    episode_boundaries = np.where(np.diff(episode_indices) != 0)[0] + 1
    episode_starts = np.concatenate(([0], episode_boundaries))
    episode_ends = np.concatenate((episode_boundaries, [len(hf_dataset)]))

    num_episodes = len(episode_starts)
    current_episode_idx = 0
    chunk_idx, file_idx = 0, 0

    while current_episode_idx < num_episodes:
        shard_start_row = episode_starts[current_episode_idx]
        shard_end_row = episode_ends[current_episode_idx]
        next_episode_to_try_idx = current_episode_idx + 1

        while next_episode_to_try_idx < num_episodes:
            potential_shard_end_row = episode_ends[next_episode_to_try_idx]
            dataset_shard_candidate = hf_dataset.select(range(shard_start_row, potential_shard_end_row))
            shard_size_mb = get_hf_dataset_size_in_mb(dataset_shard_candidate)

            if shard_size_mb > data_file_size_mb:
                break
            else:
                shard_end_row = potential_shard_end_row
                next_episode_to_try_idx += 1

        dataset_shard = hf_dataset.select(range(shard_start_row, shard_end_row))

        if (
            shard_start_row == episode_starts[current_episode_idx]
            and shard_end_row == episode_ends[current_episode_idx]
        ):
            shard_size_mb = get_hf_dataset_size_in_mb(dataset_shard)
            if shard_size_mb > data_file_size_mb:
                logging.warning(
                    f"Episode with index {hf_dataset[shard_start_row.item()]['episode_index']} has size {shard_size_mb:.2f}MB, "
                    f"which is larger than data_file_size_mb ({data_file_size_mb}MB). "
                    "Writing it to a separate shard anyway to preserve episode integrity."
                )

        # Define the path for the current shard and ensure the directory exists.
        path = local_dir / DEFAULT_DATA_PATH.format(chunk_index=chunk_idx, file_index=file_idx)
        path.parent.mkdir(parents=True, exist_ok=True)

        # Write the shard to a Parquet file.
        dataset_shard.to_parquet(path)

        # Update chunk and file indices for the next iteration.
        chunk_idx, file_idx = update_chunk_file_indices(chunk_idx, file_idx, chunk_size)
        current_episode_idx = next_episode_to_try_idx


@pytest.fixture(scope="session")
def create_info(info_factory):
    def _create_info(dir: Path, info: dict | None = None):
        if info is None:
            info = info_factory()
        write_info(info, dir)

    return _create_info


@pytest.fixture(scope="session")
def create_stats(stats_factory):
    def _create_stats(dir: Path, stats: dict | None = None):
        if stats is None:
            stats = stats_factory()
        write_stats(stats, dir)

    return _create_stats


@pytest.fixture(scope="session")
def create_tasks(tasks_factory):
    def _create_tasks(dir: Path, tasks: pd.DataFrame | None = None):
        if tasks is None:
            tasks = tasks_factory()
        write_tasks(tasks, dir)

    return _create_tasks


@pytest.fixture(scope="session")
def create_episodes(episodes_factory):
    def _create_episodes(dir: Path, episodes: datasets.Dataset | None = None):
        if episodes is None:
            # TODO(rcadene): add features, fps as arguments
            episodes = episodes_factory()
        write_episodes(episodes, dir)

    return _create_episodes


@pytest.fixture(scope="session")
def create_hf_dataset(hf_dataset_factory):
    def _create_hf_dataset(
        dir: Path,
        hf_dataset: datasets.Dataset | None = None,
        data_file_size_in_mb: float | None = None,
        chunk_size: int | None = None,
    ):
<<<<<<< HEAD
        if hf_dataset is None:
            hf_dataset = hf_dataset_factory()
        write_hf_dataset(hf_dataset, dir, data_file_size_in_mb, chunk_size)

    return _create_hf_dataset


@pytest.fixture(scope="session")
def single_episode_parquet_path(hf_dataset_factory, info_factory):
    def _create_single_episode_parquet(
        dir: Path, ep_idx: int = 0, hf_dataset: datasets.Dataset | None = None, info: dict | None = None
    ) -> Path:
        raise NotImplementedError()
        if info is None:
            info = info_factory()
        if hf_dataset is None:
            hf_dataset = hf_dataset_factory()

        data_path = info["data_path"]
        chunks_size = info["chunks_size"]
        ep_chunk = ep_idx // chunks_size
        fpath = dir / data_path.format(episode_chunk=ep_chunk, episode_index=ep_idx)
        fpath.parent.mkdir(parents=True, exist_ok=True)
        table = hf_dataset.data.table
        ep_table = table.filter(pc.equal(table["episode_index"], ep_idx))
        pq.write_table(ep_table, fpath)
        return fpath

    return _create_single_episode_parquet


@pytest.fixture(scope="session")
def multi_episode_parquet_path(hf_dataset_factory, info_factory):
    def _create_multi_episode_parquet(
        dir: Path, hf_dataset: datasets.Dataset | None = None, info: dict | None = None
    ) -> Path:
        raise NotImplementedError()
        if info is None:
            info = info_factory()
=======
>>>>>>> 2a3d6225
        if hf_dataset is None:
            hf_dataset = hf_dataset_factory()
        write_hf_dataset(hf_dataset, dir, data_file_size_in_mb, chunk_size)

    return _create_hf_dataset<|MERGE_RESOLUTION|>--- conflicted
+++ resolved
@@ -169,48 +169,6 @@
         data_file_size_in_mb: float | None = None,
         chunk_size: int | None = None,
     ):
-<<<<<<< HEAD
-        if hf_dataset is None:
-            hf_dataset = hf_dataset_factory()
-        write_hf_dataset(hf_dataset, dir, data_file_size_in_mb, chunk_size)
-
-    return _create_hf_dataset
-
-
-@pytest.fixture(scope="session")
-def single_episode_parquet_path(hf_dataset_factory, info_factory):
-    def _create_single_episode_parquet(
-        dir: Path, ep_idx: int = 0, hf_dataset: datasets.Dataset | None = None, info: dict | None = None
-    ) -> Path:
-        raise NotImplementedError()
-        if info is None:
-            info = info_factory()
-        if hf_dataset is None:
-            hf_dataset = hf_dataset_factory()
-
-        data_path = info["data_path"]
-        chunks_size = info["chunks_size"]
-        ep_chunk = ep_idx // chunks_size
-        fpath = dir / data_path.format(episode_chunk=ep_chunk, episode_index=ep_idx)
-        fpath.parent.mkdir(parents=True, exist_ok=True)
-        table = hf_dataset.data.table
-        ep_table = table.filter(pc.equal(table["episode_index"], ep_idx))
-        pq.write_table(ep_table, fpath)
-        return fpath
-
-    return _create_single_episode_parquet
-
-
-@pytest.fixture(scope="session")
-def multi_episode_parquet_path(hf_dataset_factory, info_factory):
-    def _create_multi_episode_parquet(
-        dir: Path, hf_dataset: datasets.Dataset | None = None, info: dict | None = None
-    ) -> Path:
-        raise NotImplementedError()
-        if info is None:
-            info = info_factory()
-=======
->>>>>>> 2a3d6225
         if hf_dataset is None:
             hf_dataset = hf_dataset_factory()
         write_hf_dataset(hf_dataset, dir, data_file_size_in_mb, chunk_size)
