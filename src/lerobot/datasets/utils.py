#!/usr/bin/env python

# Copyright 2024 The HuggingFace Inc. team. All rights reserved.
#
# Licensed under the Apache License, Version 2.0 (the "License");
# you may not use this file except in compliance with the License.
# You may obtain a copy of the License at
#
#     http://www.apache.org/licenses/LICENSE-2.0
#
# Unless required by applicable law or agreed to in writing, software
# distributed under the License is distributed on an "AS IS" BASIS,
# WITHOUT WARRANTIES OR CONDITIONS OF ANY KIND, either express or implied.
# See the License for the specific language governing permissions and
# limitations under the License.
import contextlib
import importlib.resources
import json
import logging
from collections import deque
from collections.abc import Iterable, Iterator
from pathlib import Path
from pprint import pformat
<<<<<<< HEAD
from types import SimpleNamespace
from typing import Any, Deque, Generic, TypeVar
=======
from typing import Any
>>>>>>> 992fb177

import datasets
import numpy as np
import packaging.version
import pandas
import pandas as pd
import pyarrow.parquet as pq
import torch
from datasets import Dataset, concatenate_datasets
from datasets.table import embed_table_storage
from huggingface_hub import DatasetCard, DatasetCardData, HfApi
from huggingface_hub.errors import RevisionNotFoundError
from PIL import Image as PILImage
from torchvision import transforms

from lerobot.configs.types import FeatureType, PolicyFeature
from lerobot.datasets.backward_compatibility import (
    FUTURE_MESSAGE,
    BackwardCompatibilityError,
    ForwardCompatibilityError,
)
from lerobot.utils.utils import is_valid_numpy_dtype_string

DEFAULT_CHUNK_SIZE = 1000  # Max number of files per chunk
DEFAULT_DATA_FILE_SIZE_IN_MB = 100  # Max size per file
DEFAULT_VIDEO_FILE_SIZE_IN_MB = 500  # Max size per file

INFO_PATH = "meta/info.json"
STATS_PATH = "meta/stats.json"

EPISODES_DIR = "meta/episodes"
DATA_DIR = "data"
VIDEO_DIR = "videos"

CHUNK_FILE_PATTERN = "chunk-{chunk_index:03d}/file-{file_index:03d}"
DEFAULT_TASKS_PATH = "meta/tasks.parquet"
DEFAULT_EPISODES_PATH = EPISODES_DIR + "/" + CHUNK_FILE_PATTERN + ".parquet"
DEFAULT_DATA_PATH = DATA_DIR + "/" + CHUNK_FILE_PATTERN + ".parquet"
DEFAULT_VIDEO_PATH = VIDEO_DIR + "/{video_key}/" + CHUNK_FILE_PATTERN + ".mp4"
DEFAULT_IMAGE_PATH = "images/{image_key}/episode-{episode_index:06d}/frame-{frame_index:06d}.png"

LEGACY_EPISODES_PATH = "meta/episodes.jsonl"
LEGACY_EPISODES_STATS_PATH = "meta/episodes_stats.jsonl"
LEGACY_TASKS_PATH = "meta/tasks.jsonl"
LEGACY_DEFAULT_VIDEO_PATH = "videos/chunk-{episode_chunk:03d}/{video_key}/episode_{episode_index:06d}.mp4"
LEGACY_DEFAULT_PARQUET_PATH = "data/chunk-{episode_chunk:03d}/episode_{episode_index:06d}.parquet"

DATASET_CARD_TEMPLATE = """
---
# Metadata will go there
---
This dataset was created using [LeRobot](https://github.com/huggingface/lerobot).

## {}

"""

DEFAULT_FEATURES = {
    "timestamp": {"dtype": "float32", "shape": (1,), "names": None},
    "frame_index": {"dtype": "int64", "shape": (1,), "names": None},
    "episode_index": {"dtype": "int64", "shape": (1,), "names": None},
    "index": {"dtype": "int64", "shape": (1,), "names": None},
    "task_index": {"dtype": "int64", "shape": (1,), "names": None},
}

T = TypeVar("T")


def get_parquet_file_size_in_mb(parquet_path: str | Path) -> float:
    metadata = pq.read_metadata(parquet_path)
    total_uncompressed_size = 0
    for row_group in range(metadata.num_row_groups):
        rg_metadata = metadata.row_group(row_group)
        for column in range(rg_metadata.num_columns):
            col_metadata = rg_metadata.column(column)
            total_uncompressed_size += col_metadata.total_uncompressed_size
    return total_uncompressed_size / (1024**2)


def get_hf_dataset_size_in_mb(hf_ds: Dataset) -> int:
    return hf_ds.data.nbytes // (1024**2)


def update_chunk_file_indices(chunk_idx: int, file_idx: int, chunks_size: int) -> tuple[int, int]:
    if file_idx == chunks_size - 1:
        file_idx = 0
        chunk_idx += 1
    else:
        file_idx += 1
    return chunk_idx, file_idx


def load_nested_dataset(pq_dir: Path, features: datasets.Features | None = None) -> Dataset:
    """Find parquet files in provided directory {pq_dir}/chunk-xxx/file-xxx.parquet
    Convert parquet files to pyarrow memory mapped in a cache folder for efficient RAM usage
    Concatenate all pyarrow references to return HF Dataset format

    Args:
        pq_dir: Directory containing parquet files
        features: Optional features schema to ensure consistent loading of complex types like images
    """
    paths = sorted(pq_dir.glob("*/*.parquet"))
    if len(paths) == 0:
        raise FileNotFoundError(f"Provided directory does not contain any parquet file: {pq_dir}")

    # TODO(rcadene): set num_proc to accelerate conversion to pyarrow
    datasets = [Dataset.from_parquet(str(path), features=features) for path in paths]
    return concatenate_datasets(datasets)


def get_parquet_num_frames(parquet_path: str | Path) -> int:
    metadata = pq.read_metadata(parquet_path)
    return metadata.num_rows


def get_video_size_in_mb(mp4_path: Path) -> float:
    file_size_bytes = mp4_path.stat().st_size
    file_size_mb = file_size_bytes / (1024**2)
    return file_size_mb


def flatten_dict(d: dict, parent_key: str = "", sep: str = "/") -> dict:
    """Flatten a nested dictionary structure by collapsing nested keys into one key with a separator.

    For example:
    ```
    >>> dct = {"a": {"b": 1, "c": {"d": 2}}, "e": 3}`
    >>> print(flatten_dict(dct))
    {"a/b": 1, "a/c/d": 2, "e": 3}
    ```
    """
    items = []
    for k, v in d.items():
        new_key = f"{parent_key}{sep}{k}" if parent_key else k
        if isinstance(v, dict):
            items.extend(flatten_dict(v, new_key, sep=sep).items())
        else:
            items.append((new_key, v))
    return dict(items)


def unflatten_dict(d: dict, sep: str = "/") -> dict:
    outdict = {}
    for key, value in d.items():
        parts = key.split(sep)
        d = outdict
        for part in parts[:-1]:
            if part not in d:
                d[part] = {}
            d = d[part]
        d[parts[-1]] = value
    return outdict


def serialize_dict(stats: dict[str, torch.Tensor | np.ndarray | dict]) -> dict:
    serialized_dict = {}
    for key, value in flatten_dict(stats).items():
        if isinstance(value, (torch.Tensor, np.ndarray)):
            serialized_dict[key] = value.tolist()
        elif isinstance(value, list) and isinstance(value[0], (int, float, list)):
            serialized_dict[key] = value
        elif isinstance(value, np.generic):
            serialized_dict[key] = value.item()
        elif isinstance(value, (int, float)):
            serialized_dict[key] = value
        else:
            raise NotImplementedError(f"The value '{value}' of type '{type(value)}' is not supported.")
    return unflatten_dict(serialized_dict)


def embed_images(dataset: datasets.Dataset) -> datasets.Dataset:
    # Embed image bytes into the table before saving to parquet
    format = dataset.format
    dataset = dataset.with_format("arrow")
    dataset = dataset.map(embed_table_storage, batched=False)
    dataset = dataset.with_format(**format)
    return dataset


def load_json(fpath: Path) -> Any:
    with open(fpath) as f:
        return json.load(f)


def write_json(data: dict, fpath: Path) -> None:
    fpath.parent.mkdir(exist_ok=True, parents=True)
    with open(fpath, "w") as f:
        json.dump(data, f, indent=4, ensure_ascii=False)


def write_info(info: dict, local_dir: Path) -> None:
    write_json(info, local_dir / INFO_PATH)


def load_info(local_dir: Path) -> dict:
    info = load_json(local_dir / INFO_PATH)
    for ft in info["features"].values():
        ft["shape"] = tuple(ft["shape"])
    return info


def write_stats(stats: dict, local_dir: Path) -> None:
    serialized_stats = serialize_dict(stats)
    write_json(serialized_stats, local_dir / STATS_PATH)


def cast_stats_to_numpy(stats: dict) -> dict[str, dict[str, np.ndarray]]:
    stats = {key: np.array(value) for key, value in flatten_dict(stats).items()}
    return unflatten_dict(stats)


def load_stats(local_dir: Path) -> dict[str, dict[str, np.ndarray]] | None:
    if not (local_dir / STATS_PATH).exists():
        return None
    stats = load_json(local_dir / STATS_PATH)
    return cast_stats_to_numpy(stats)


def write_tasks(tasks: pandas.DataFrame, local_dir: Path) -> None:
    path = local_dir / DEFAULT_TASKS_PATH
    path.parent.mkdir(parents=True, exist_ok=True)
    tasks.to_parquet(path)


def load_tasks(local_dir: Path) -> pandas.DataFrame:
    tasks = pd.read_parquet(local_dir / DEFAULT_TASKS_PATH)
    return tasks


def write_episodes(episodes: Dataset, local_dir: Path) -> None:
    """Write episode metadata to a parquet file in the LeRobot v3.0 format.
    This function writes episode-level metadata to a single parquet file.
    Used primarily during dataset conversion (v2.1 → v3.0) and in test fixtures.

    Args:
        episodes: HuggingFace Dataset containing episode metadata
        local_dir: Root directory where the dataset will be stored
    """
    episode_size_mb = get_hf_dataset_size_in_mb(episodes)
    if episode_size_mb > DEFAULT_DATA_FILE_SIZE_IN_MB:
        raise NotImplementedError(
            f"Episodes dataset is too large ({episode_size_mb} MB) to write to a single file. "
            f"The current limit is {DEFAULT_DATA_FILE_SIZE_IN_MB} MB. "
            "This function only supports single-file episode metadata. "
        )

    fpath = local_dir / DEFAULT_EPISODES_PATH.format(chunk_index=0, file_index=0)
    fpath.parent.mkdir(parents=True, exist_ok=True)
    episodes.to_parquet(fpath)


def load_episodes(local_dir: Path) -> datasets.Dataset:
    episodes = load_nested_dataset(local_dir / EPISODES_DIR)
    # Select episode features/columns containing references to episode data and videos
    # (e.g. tasks, dataset_from_index, dataset_to_index, data/chunk_index, data/file_index, etc.)
    # This is to speedup access to these data, instead of having to load episode stats.
    episodes = episodes.select_columns([key for key in episodes.features if not key.startswith("stats/")])
    return episodes


def backward_compatible_episodes_stats(
    stats: dict[str, dict[str, np.ndarray]], episodes: list[int]
) -> dict[int, dict[str, dict[str, np.ndarray]]]:
    return dict.fromkeys(episodes, stats)


def load_image_as_numpy(
    fpath: str | Path, dtype: np.dtype = np.float32, channel_first: bool = True
) -> np.ndarray:
    img = PILImage.open(fpath).convert("RGB")
    img_array = np.array(img, dtype=dtype)
    if channel_first:  # (H, W, C) -> (C, H, W)
        img_array = np.transpose(img_array, (2, 0, 1))
    if np.issubdtype(dtype, np.floating):
        img_array /= 255.0
    return img_array


def hf_transform_to_torch(items_dict: dict[str, list[Any]]) -> dict[str, list[torch.Tensor | str]]:
    """Get a transform function that convert items from Hugging Face dataset (pyarrow)
    to torch tensors. Importantly, images are converted from PIL, which corresponds to
    a channel last representation (h w c) of uint8 type, to a torch image representation
    with channel first (c h w) of float32 type in range [0,1].
    """
    for key in items_dict:
        first_item = items_dict[key][0]
        if isinstance(first_item, PILImage.Image):
            to_tensor = transforms.ToTensor()
            items_dict[key] = [to_tensor(img) for img in items_dict[key]]
        elif first_item is None:
            pass
        else:
            items_dict[key] = [x if isinstance(x, str) else torch.tensor(x) for x in items_dict[key]]
    return items_dict


def is_valid_version(version: str) -> bool:
    try:
        packaging.version.parse(version)
        return True
    except packaging.version.InvalidVersion:
        return False


def check_version_compatibility(
    repo_id: str,
    version_to_check: str | packaging.version.Version,
    current_version: str | packaging.version.Version,
    enforce_breaking_major: bool = True,
) -> None:
    v_check = (
        packaging.version.parse(version_to_check)
        if not isinstance(version_to_check, packaging.version.Version)
        else version_to_check
    )
    v_current = (
        packaging.version.parse(current_version)
        if not isinstance(current_version, packaging.version.Version)
        else current_version
    )
    if v_check.major < v_current.major and enforce_breaking_major:
        raise BackwardCompatibilityError(repo_id, v_check)
    elif v_check.minor < v_current.minor:
        logging.warning(FUTURE_MESSAGE.format(repo_id=repo_id, version=v_check))


def get_repo_versions(repo_id: str) -> list[packaging.version.Version]:
    """Returns available valid versions (branches and tags) on given repo."""
    api = HfApi()
    repo_refs = api.list_repo_refs(repo_id, repo_type="dataset")
    repo_refs = [b.name for b in repo_refs.branches + repo_refs.tags]
    repo_versions = []
    for ref in repo_refs:
        with contextlib.suppress(packaging.version.InvalidVersion):
            repo_versions.append(packaging.version.parse(ref))

    return repo_versions


def get_safe_version(repo_id: str, version: str | packaging.version.Version) -> str:
    """
    Returns the version if available on repo or the latest compatible one.
    Otherwise, will throw a `CompatibilityError`.
    """
    target_version = (
        packaging.version.parse(version) if not isinstance(version, packaging.version.Version) else version
    )
    hub_versions = get_repo_versions(repo_id)

    if not hub_versions:
        raise RevisionNotFoundError(
            f"""Your dataset must be tagged with a codebase version.
            Assuming _version_ is the codebase_version value in the info.json, you can run this:
            ```python
            from huggingface_hub import HfApi

            hub_api = HfApi()
            hub_api.create_tag("{repo_id}", tag="_version_", repo_type="dataset")
            ```
            """
        )

    if target_version in hub_versions:
        return f"v{target_version}"

    compatibles = [
        v for v in hub_versions if v.major == target_version.major and v.minor <= target_version.minor
    ]
    if compatibles:
        return_version = max(compatibles)
        if return_version < target_version:
            logging.warning(f"Revision {version} for {repo_id} not found, using version v{return_version}")
        return f"v{return_version}"

    lower_major = [v for v in hub_versions if v.major < target_version.major]
    if lower_major:
        raise BackwardCompatibilityError(repo_id, max(lower_major))

    upper_versions = [v for v in hub_versions if v > target_version]
    assert len(upper_versions) > 0
    raise ForwardCompatibilityError(repo_id, min(upper_versions))


def get_hf_features_from_features(features: dict) -> datasets.Features:
    hf_features = {}
    for key, ft in features.items():
        if ft["dtype"] == "video":
            continue
        elif ft["dtype"] == "image":
            hf_features[key] = datasets.Image()
        elif ft["shape"] == (1,):
            hf_features[key] = datasets.Value(dtype=ft["dtype"])
        elif len(ft["shape"]) == 1:
            hf_features[key] = datasets.Sequence(
                length=ft["shape"][0], feature=datasets.Value(dtype=ft["dtype"])
            )
        elif len(ft["shape"]) == 2:
            hf_features[key] = datasets.Array2D(shape=ft["shape"], dtype=ft["dtype"])
        elif len(ft["shape"]) == 3:
            hf_features[key] = datasets.Array3D(shape=ft["shape"], dtype=ft["dtype"])
        elif len(ft["shape"]) == 4:
            hf_features[key] = datasets.Array4D(shape=ft["shape"], dtype=ft["dtype"])
        elif len(ft["shape"]) == 5:
            hf_features[key] = datasets.Array5D(shape=ft["shape"], dtype=ft["dtype"])
        else:
            raise ValueError(f"Corresponding feature is not valid: {ft}")

    return datasets.Features(hf_features)


def _validate_feature_names(features: dict[str, dict]) -> None:
    invalid_features = {name: ft for name, ft in features.items() if "/" in name}
    if invalid_features:
        raise ValueError(f"Feature names should not contain '/'. Found '/' in '{invalid_features}'.")


def hw_to_dataset_features(
    hw_features: dict[str, type | tuple], prefix: str, use_video: bool = True
) -> dict[str, dict]:
    features = {}
    joint_fts = {key: ftype for key, ftype in hw_features.items() if ftype is float}
    cam_fts = {key: shape for key, shape in hw_features.items() if isinstance(shape, tuple)}

    if joint_fts and prefix == "action":
        features[prefix] = {
            "dtype": "float32",
            "shape": (len(joint_fts),),
            "names": list(joint_fts),
        }

    if joint_fts and prefix == "observation":
        features[f"{prefix}.state"] = {
            "dtype": "float32",
            "shape": (len(joint_fts),),
            "names": list(joint_fts),
        }

    for key, shape in cam_fts.items():
        features[f"{prefix}.images.{key}"] = {
            "dtype": "video" if use_video else "image",
            "shape": shape,
            "names": ["height", "width", "channels"],
        }

    _validate_feature_names(features)
    return features


def build_dataset_frame(
    ds_features: dict[str, dict], values: dict[str, Any], prefix: str
) -> dict[str, np.ndarray]:
    frame = {}
    for key, ft in ds_features.items():
        if key in DEFAULT_FEATURES or not key.startswith(prefix):
            continue
        elif ft["dtype"] == "float32" and len(ft["shape"]) == 1:
            frame[key] = np.array([values[name] for name in ft["names"]], dtype=np.float32)
        elif ft["dtype"] in ["image", "video"]:
            frame[key] = values[key.removeprefix(f"{prefix}.images.")]

    return frame


def dataset_to_policy_features(features: dict[str, dict]) -> dict[str, PolicyFeature]:
    # TODO(aliberts): Implement "type" in dataset features and simplify this
    policy_features = {}
    for key, ft in features.items():
        shape = ft["shape"]
        if ft["dtype"] in ["image", "video"]:
            type = FeatureType.VISUAL
            if len(shape) != 3:
                raise ValueError(f"Number of dimensions of {key} != 3 (shape={shape})")

            names = ft["names"]
            # Backward compatibility for "channel" which is an error introduced in LeRobotDataset v2.0 for ported datasets.
            if names[2] in ["channel", "channels"]:  # (h, w, c) -> (c, h, w)
                shape = (shape[2], shape[0], shape[1])
        elif key == "observation.environment_state":
            type = FeatureType.ENV
        elif key.startswith("observation"):
            type = FeatureType.STATE
        elif key.startswith("action"):
            type = FeatureType.ACTION
        else:
            continue

        policy_features[key] = PolicyFeature(
            type=type,
            shape=shape,
        )

    return policy_features


def create_empty_dataset_info(
    codebase_version: str,
    fps: int,
    features: dict,
    use_videos: bool,
    robot_type: str | None = None,
    chunks_size: int | None = None,
    data_files_size_in_mb: int | None = None,
    video_files_size_in_mb: int | None = None,
) -> dict:
    return {
        "codebase_version": codebase_version,
        "robot_type": robot_type,
        "total_episodes": 0,
        "total_frames": 0,
        "total_tasks": 0,
        "chunks_size": chunks_size or DEFAULT_CHUNK_SIZE,
        "data_files_size_in_mb": data_files_size_in_mb or DEFAULT_DATA_FILE_SIZE_IN_MB,
        "video_files_size_in_mb": video_files_size_in_mb or DEFAULT_VIDEO_FILE_SIZE_IN_MB,
        "fps": fps,
        "splits": {},
        "data_path": DEFAULT_DATA_PATH,
        "video_path": DEFAULT_VIDEO_PATH if use_videos else None,
        "features": features,
    }


def check_delta_timestamps(
    delta_timestamps: dict[str, list[float]], fps: int, tolerance_s: float, raise_value_error: bool = True
) -> bool:
    """This will check if all the values in delta_timestamps are multiples of 1/fps +/- tolerance.
    This is to ensure that these delta_timestamps added to any timestamp from a dataset will themselves be
    actual timestamps from the dataset.
    """
    outside_tolerance = {}
    for key, delta_ts in delta_timestamps.items():
        within_tolerance = [abs(ts * fps - round(ts * fps)) / fps <= tolerance_s for ts in delta_ts]
        if not all(within_tolerance):
            outside_tolerance[key] = [
                ts for ts, is_within in zip(delta_ts, within_tolerance, strict=True) if not is_within
            ]

    if len(outside_tolerance) > 0:
        if raise_value_error:
            raise ValueError(
                f"""
                The following delta_timestamps are found outside of tolerance range.
                Please make sure they are multiples of 1/{fps} +/- tolerance and adjust
                their values accordingly.
                \n{pformat(outside_tolerance)}
                """
            )
        return False

    return True


def get_delta_indices(delta_timestamps: dict[str, list[float]], fps: int) -> dict[str, list[int]]:
    delta_indices = {}
    for key, delta_ts in delta_timestamps.items():
        delta_indices[key] = [round(d * fps) for d in delta_ts]

    return delta_indices


def cycle(iterable: Any) -> Iterator[Any]:
    """The equivalent of itertools.cycle, but safe for Pytorch dataloaders.

    See https://github.com/pytorch/pytorch/issues/23900 for information on why itertools.cycle is not safe.
    """
    iterator = iter(iterable)
    while True:
        try:
            yield next(iterator)
        except StopIteration:
            iterator = iter(iterable)


def create_branch(repo_id: str, *, branch: str, repo_type: str | None = None) -> None:
    """Create a branch on a existing Hugging Face repo. Delete the branch if it already
    exists before creating it.
    """
    api = HfApi()

    branches = api.list_repo_refs(repo_id, repo_type=repo_type).branches
    refs = [branch.ref for branch in branches]
    ref = f"refs/heads/{branch}"
    if ref in refs:
        api.delete_branch(repo_id, repo_type=repo_type, branch=branch)

    api.create_branch(repo_id, repo_type=repo_type, branch=branch)


def create_lerobot_dataset_card(
    tags: list | None = None,
    dataset_info: dict | None = None,
    **kwargs,
) -> DatasetCard:
    """
    Keyword arguments will be used to replace values in src/lerobot/datasets/card_template.md.
    Note: If specified, license must be one of https://huggingface.co/docs/hub/repositories-licenses.
    """
    card_tags = ["LeRobot"]

    if tags:
        card_tags += tags
    if dataset_info:
        dataset_structure = "[meta/info.json](meta/info.json):\n"
        dataset_structure += f"```json\n{json.dumps(dataset_info, indent=4)}\n```\n"
        kwargs = {**kwargs, "dataset_structure": dataset_structure}
    card_data = DatasetCardData(
        license=kwargs.get("license"),
        tags=card_tags,
        task_categories=["robotics"],
        configs=[
            {
                "config_name": "default",
                "data_files": "data/*/*.parquet",
            }
        ],
    )

    card_template = (importlib.resources.files("lerobot.datasets") / "card_template.md").read_text()

    return DatasetCard.from_template(
        card_data=card_data,
        template_str=card_template,
        **kwargs,
    )


def validate_frame(frame: dict, features: dict) -> None:
    expected_features = set(features) - set(DEFAULT_FEATURES)
    actual_features = set(frame)

    # task is a special required field that's not part of regular features
    if "task" not in actual_features:
        raise ValueError("Feature mismatch in `frame` dictionary:\nMissing features: {'task'}\n")

    # Remove task from actual_features for regular feature validation
    actual_features_for_validation = actual_features - {"task"}

    error_message = validate_features_presence(actual_features_for_validation, expected_features)

    common_features = actual_features_for_validation & expected_features
    for name in common_features:
        error_message += validate_feature_dtype_and_shape(name, features[name], frame[name])

    if error_message:
        raise ValueError(error_message)


def validate_features_presence(actual_features: set[str], expected_features: set[str]) -> str:
    error_message = ""
    missing_features = expected_features - actual_features
    extra_features = actual_features - expected_features

    if missing_features or extra_features:
        error_message += "Feature mismatch in `frame` dictionary:\n"
        if missing_features:
            error_message += f"Missing features: {missing_features}\n"
        if extra_features:
            error_message += f"Extra features: {extra_features}\n"

    return error_message


def validate_feature_dtype_and_shape(
    name: str, feature: dict, value: np.ndarray | PILImage.Image | str
) -> str:
    expected_dtype = feature["dtype"]
    expected_shape = feature["shape"]
    if is_valid_numpy_dtype_string(expected_dtype):
        return validate_feature_numpy_array(name, expected_dtype, expected_shape, value)
    elif expected_dtype in ["image", "video"]:
        return validate_feature_image_or_video(name, expected_shape, value)
    elif expected_dtype == "string":
        return validate_feature_string(name, value)
    else:
        raise NotImplementedError(f"The feature dtype '{expected_dtype}' is not implemented yet.")


def validate_feature_numpy_array(
    name: str, expected_dtype: str, expected_shape: list[int], value: np.ndarray
) -> str:
    error_message = ""
    if isinstance(value, np.ndarray):
        actual_dtype = value.dtype
        actual_shape = value.shape

        if actual_dtype != np.dtype(expected_dtype):
            error_message += f"The feature '{name}' of dtype '{actual_dtype}' is not of the expected dtype '{expected_dtype}'.\n"

        if actual_shape != expected_shape:
            error_message += f"The feature '{name}' of shape '{actual_shape}' does not have the expected shape '{expected_shape}'.\n"
    else:
        error_message += f"The feature '{name}' is not a 'np.ndarray'. Expected type is '{expected_dtype}', but type '{type(value)}' provided instead.\n"

    return error_message


def validate_feature_image_or_video(
    name: str, expected_shape: list[str], value: np.ndarray | PILImage.Image
) -> str:
    # Note: The check of pixels range ([0,1] for float and [0,255] for uint8) is done by the image writer threads.
    error_message = ""
    if isinstance(value, np.ndarray):
        actual_shape = value.shape
        c, h, w = expected_shape
        if len(actual_shape) != 3 or (actual_shape != (c, h, w) and actual_shape != (h, w, c)):
            error_message += f"The feature '{name}' of shape '{actual_shape}' does not have the expected shape '{(c, h, w)}' or '{(h, w, c)}'.\n"
    elif isinstance(value, PILImage.Image):
        pass
    else:
        error_message += f"The feature '{name}' is expected to be of type 'PIL.Image' or 'np.ndarray' channel first or channel last, but type '{type(value)}' provided instead.\n"

    return error_message


def validate_feature_string(name: str, value: str) -> str:
    if not isinstance(value, str):
        return f"The feature '{name}' is expected to be of type 'str', but type '{type(value)}' provided instead.\n"
    return ""


def validate_episode_buffer(episode_buffer: dict, total_episodes: int, features: dict) -> None:
    if "size" not in episode_buffer:
        raise ValueError("size key not found in episode_buffer")

    if "task" not in episode_buffer:
        raise ValueError("task key not found in episode_buffer")

    if episode_buffer["episode_index"] != total_episodes:
        # TODO(aliberts): Add option to use existing episode_index
        raise NotImplementedError(
            "You might have manually provided the episode_buffer with an episode_index that doesn't "
            "match the total number of episodes already in the dataset. This is not supported for now."
        )

    if episode_buffer["size"] == 0:
        raise ValueError("You must add one or several frames with `add_frame` before calling `add_episode`.")

    buffer_keys = set(episode_buffer.keys()) - {"task", "size"}
    if not buffer_keys == set(features):
        raise ValueError(
            f"Features from `episode_buffer` don't match the ones in `features`."
            f"In episode_buffer not in features: {buffer_keys - set(features)}"
            f"In features not in episode_buffer: {set(features) - buffer_keys}"
        )


def to_parquet_with_hf_images(df: pandas.DataFrame, path: Path) -> None:
    """This function correctly writes to parquet a panda DataFrame that contains images encoded by HF dataset.
    This way, it can be loaded by HF dataset and correctly formatted images are returned.
    """
    # TODO(qlhoest): replace this weird synthax by `df.to_parquet(path)` only
    datasets.Dataset.from_dict(df.to_dict(orient="list")).to_parquet(path)


def item_to_torch(item: dict) -> dict:
    """Convert all items in a dictionary to PyTorch tensors where appropriate.

    This function is used to convert an item from a streaming dataset to PyTorch tensors.

    Args:
        item (dict): Dictionary of items from a dataset.

    Returns:
        dict: Dictionary with all tensor-like items converted to torch.Tensor.
    """
    import numpy as np
    import torch

    for key, val in item.items():
        if isinstance(val, (np.ndarray, list)) and key not in ["task"]:
            # Convert numpy arrays and lists to torch tensors
            item[key] = torch.tensor(val)
    return item


def is_float_in_list(target, float_list, threshold=1e-6):
    return any(abs(target - x) <= threshold for x in float_list)


def find_float_index(target, float_list, threshold=1e-6):
    for i, x in enumerate(float_list):
        if abs(target - x) <= threshold:
            return i
    return -1


class LookBackError(Exception):
    """
    Exception raised when trying to look back in the history of a Backtrackable object.
    """

    pass


class LookAheadError(Exception):
    """
    Exception raised when trying to look ahead in the future of a Backtrackable object.
    """

    pass


class Backtrackable(Generic[T]):
    """
    Wrap any iterator/iterable so you can step back up to `history` items
    and look ahead up to `lookahead` items.

    This is useful for streaming datasets where you need to access previous and future items
    but can't load the entire dataset into memory.

    Example:
    -------
    ```python
    ds = load_dataset("c4", "en", streaming=True, split="train")
    rev = Backtrackable(ds, history=3, lookahead=2)

    x0 = next(rev)  # forward
    x1 = next(rev)
    x2 = next(rev)

    # Look ahead
    x3_peek = rev.peek_ahead(1)  # next item without moving cursor
    x4_peek = rev.peek_ahead(2)  # two items ahead

    # Look back
    x1_again = rev.peek_back(1)  # previous item without moving cursor
    x0_again = rev.peek_back(2)  # two items back

    # Move backward
    x1_back = rev.prev()  # back one step
    next(rev)  # returns x2, continues forward from where we were
    ```
    """

    __slots__ = ("_source", "_back_buf", "_ahead_buf", "_cursor", "_history", "_lookahead")

    def __init__(self, iterable: Iterable[T], *, history: int = 1, lookahead: int = 0):
        if history < 1:
            raise ValueError("history must be >= 1")
        if lookahead <= 0:
            raise ValueError("lookahead must be > 0")

        self._source: Iterator[T] = iter(iterable)
        self._back_buf: Deque[T] = deque(maxlen=history)
        self._ahead_buf: Deque[T] = deque(maxlen=lookahead) if lookahead > 0 else deque()
        self._cursor: int = 0
        self._history = history
        self._lookahead = lookahead

    def __iter__(self) -> "Backtrackable[T]":
        return self

    def __next__(self) -> T:
        # If we've stepped back, consume from back buffer first
        if self._cursor < 0:  # -1 means "last item", etc.
            self._cursor += 1
            return self._back_buf[self._cursor]

        # If we have items in the ahead buffer, use them first
        item = self._ahead_buf.popleft() if self._ahead_buf else next(self._source)

        # Add current item to back buffer and reset cursor
        self._back_buf.append(item)
        self._cursor = 0
        return item

    def prev(self) -> T:
        """
        Step one item back in history and return it.
        Raises IndexError if already at the oldest buffered item.
        """
        if len(self._back_buf) + self._cursor <= 1:
            raise LookBackError("At start of history")

        self._cursor -= 1
        return self._back_buf[self._cursor]

    def peek_back(self, n: int = 1) -> T:
        """
        Look `n` items back (n=1 == previous item) without moving the cursor.
        """
        if n < 0 or n + 1 > len(self._back_buf) + self._cursor:
            raise LookBackError("peek_back distance out of range")

        return self._back_buf[self._cursor - (n + 1)]

    def peek_ahead(self, n: int = 1) -> T:
        """
        Look `n` items ahead (n=1 == next item) without moving the cursor.
        Fills the ahead buffer if necessary.
        """
        if n < 1:
            raise LookAheadError("peek_ahead distance must be 1 or more")
        elif n > self._lookahead:
            raise LookAheadError("peek_ahead distance exceeds lookahead limit")

        # Fill ahead buffer if we don't have enough items
        while len(self._ahead_buf) < n:
            try:
                item = next(self._source)
                self._ahead_buf.append(item)

            except StopIteration as err:
                raise LookAheadError("peek_ahead: not enough items in source") from err

        return self._ahead_buf[n - 1]

    def history(self) -> list[T]:
        """
        Return a copy of the buffered history (most recent last).
        The list length ≤ `history` argument passed at construction.
        """
        if self._cursor == 0:
            return list(self._back_buf)

        # When cursor<0, slice so the order remains chronological
        return list(self._back_buf)[: self._cursor or None]

    def lookahead_buffer(self) -> list[T]:
        """
        Return a copy of the current lookahead buffer.
        """
        return list(self._ahead_buf)

    def can_peek_back(self, steps: int = 1) -> bool:
        """
        Check if we can go back `steps` items without raising an IndexError.
        """
        return steps <= len(self._back_buf) + self._cursor

    def can_peek_ahead(self, steps: int = 1) -> bool:
        """
        Check if we can peek ahead `steps` items.
        This may involve trying to fill the ahead buffer.
        """
        if self._lookahead > 0 and steps > self._lookahead:
            return False

        # Try to fill ahead buffer to check if we can peek that far
        try:
            while len(self._ahead_buf) < steps:
                if self._lookahead > 0 and len(self._ahead_buf) >= self._lookahead:
                    return False
                item = next(self._source)
                self._ahead_buf.append(item)
            return True
        except StopIteration:
            return False

    def reset_cursor(self) -> None:
        """
        Reset cursor to the most recent position (equivalent to calling next()
        until you're back to the latest item).
        """
        self._cursor = 0

    def clear_ahead_buffer(self) -> None:
        """
        Clear the ahead buffer, discarding any pre-fetched items.
        """
        self._ahead_buf.clear()

    def switch_source_iterable(self, new_source: Iterable[T]) -> None:
        """
        Switch the source of the backtrackable to a new iterable, keeping the history.

        This is useful when iterating over a sequence of datasets. The history from the
        previous source is kept, but the lookahead buffer is cleared. The cursor is reset
        to the present.
        """
        self._source = iter(new_source)
        self.clear_ahead_buffer()
        self.reset_cursor()<|MERGE_RESOLUTION|>--- conflicted
+++ resolved
@@ -21,12 +21,9 @@
 from collections.abc import Iterable, Iterator
 from pathlib import Path
 from pprint import pformat
-<<<<<<< HEAD
+
 from types import SimpleNamespace
 from typing import Any, Deque, Generic, TypeVar
-=======
-from typing import Any
->>>>>>> 992fb177
 
 import datasets
 import numpy as np
