--- conflicted
+++ resolved
@@ -55,11 +55,7 @@
         if not ret:
             print("Error: Could not read frame.")
             break
-<<<<<<< HEAD
         rr.log("video/stream", rr.Image(frame.numpy()), static=True)
-=======
-        rr.log("video/stream", rr.Image(frame), static=True)
->>>>>>> 483be9aa
         cv2.imwrite(str(capture_dir / f"frame_{frame_index:06d}.png"), frame)
         frame_index += 1
 
