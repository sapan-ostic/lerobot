- sections:
  - local: index
    title: LeRobot
  - local: installation
    title: Installation
  title: Get started
- sections:
<<<<<<< HEAD
  - local: getting_started_real_world_robot
    title: Getting Started with Real-World Robots
  - local: cameras
    title: Cameras
  title: "Tutorials"
- sections:
=======
  - local: il_robots
    title: Imitation Learning for Robots
  - local: il_sim
    title: Imitation Learning in Sim
  - local: cameras
    title: Cameras
  - local: integrate_hardware
    title: Bring Your Own Hardware
  - local: hilserl
    title: Train a Robot with RL
  - local: hilserl_sim
    title: Train RL in Simulation
  title: "Tutorials"
- sections:
  - local: smolvla
    title: Finetune SmolVLA
  title: "Policies"
- sections:
>>>>>>> 483be9aa
  - local: so101
    title: SO-101
  - local: so100
    title: SO-100
  - local: koch
    title: Koch v1.1
  - local: lekiwi
    title: LeKiwi
  title: "Robots"
- sections:
<<<<<<< HEAD
  - local: contributing
    title: Contribute to LeRobot
  title: "Contribute"
=======
  - local: notebooks
    title: Notebooks
  title: "Resources"
- sections:
  - local: contributing
    title: Contribute to LeRobot
  - local: backwardcomp
    title: Backward compatibility
  title: "About"
>>>>>>> 483be9aa
<|MERGE_RESOLUTION|>--- conflicted
+++ resolved
@@ -5,14 +5,6 @@
     title: Installation
   title: Get started
 - sections:
-<<<<<<< HEAD
-  - local: getting_started_real_world_robot
-    title: Getting Started with Real-World Robots
-  - local: cameras
-    title: Cameras
-  title: "Tutorials"
-- sections:
-=======
   - local: il_robots
     title: Imitation Learning for Robots
   - local: il_sim
@@ -31,7 +23,6 @@
     title: Finetune SmolVLA
   title: "Policies"
 - sections:
->>>>>>> 483be9aa
   - local: so101
     title: SO-101
   - local: so100
@@ -42,11 +33,6 @@
     title: LeKiwi
   title: "Robots"
 - sections:
-<<<<<<< HEAD
-  - local: contributing
-    title: Contribute to LeRobot
-  title: "Contribute"
-=======
   - local: notebooks
     title: Notebooks
   title: "Resources"
@@ -55,5 +41,4 @@
     title: Contribute to LeRobot
   - local: backwardcomp
     title: Backward compatibility
-  title: "About"
->>>>>>> 483be9aa
+  title: "About"